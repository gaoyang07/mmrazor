# Copyright (c) OpenMMLab. All rights reserved.
from typing import Any, Dict, List, Optional

import torch
import torch.nn as nn

from mmrazor.registry import MODELS
from ...mutables import DiffMutableModule
from .module_mutator import ModuleMutator


@MODELS.register_module()
class DiffModuleMutator(ModuleMutator):
    """Differentiable mutable based mutator.

    `DiffModuleMutator` is responsible for mutating `DiffMutableModule`,
    `DiffMutableOP`, `DiffChoiceRoute` and `GumbelChoiceRoute`.
    The architecture parameters of the mutables are retained
    in `DiffModuleMutator`.

    Args:
        custom_group (list[list[str]], optional): User-defined search groups.
            All searchable modules that are not in ``custom_group`` will be
            grouped separately.
    """

    def __init__(self,
                 custom_group: Optional[List[List[str]]] = None,
                 init_cfg: Optional[Dict] = None) -> None:
        super().__init__(custom_group=custom_group, init_cfg=init_cfg)

<<<<<<< HEAD
    def prepare_from_supernet(self,
                              supernet: nn.Module,
                              is_random: bool = True) -> None:
=======
    def build_arch_param(self, num_choices) -> nn.Parameter:
        """Build learnable architecture parameters."""
        return nn.Parameter(torch.randn(num_choices) * 1e-3)

    def prepare_from_supernet(self, supernet: nn.Module) -> None:
>>>>>>> 7dca9ba7
        """Inherit from ``BaseMutator``'s, generate `arch_params` in DARTS.

        Args:
            supernet (:obj:`torch.nn.Module`): The architecture to be used
                in your algorithm.
        """

        super().prepare_from_supernet(supernet)
        self.arch_params = self.build_arch_params(is_random=is_random)
        self.modify_supernet_forward(self.arch_params)

    def build_arch_params(self, is_random: bool = True):
        """This function will build many arch params, which are generally used
        in differentiable search algorithms, such as Darts' series. Each
        group_id corresponds to an arch param, so the Mutables with the same
        group_id share the same arch param.

        Returns:
            torch.nn.ParameterDict: the arch params are got by `search_groups`.
        """

        arch_params = nn.ParameterDict()

        for group_id, modules in self.search_groups.items():
<<<<<<< HEAD
            group_arch_param = modules[0].build_arch_param(is_random)
=======
            group_arch_param = self.build_arch_param(modules[0].num_choices)
>>>>>>> 7dca9ba7
            arch_params[str(group_id)] = group_arch_param

        return arch_params

    def modify_supernet_forward(self, arch_params):
        """Modify the DiffMutableModule's default arch_param in forward.

        In MMRazor, the `arch_param` is along to `DiffModuleMutator`, while the
        `DiffMutableModule` needs `arch_param` in the forward. Here we use
        partial function to assign the corresponding `arch_param` to each
        `DiffMutableModule`.
        """

        for group_id, mutables in self.search_groups.items():
            for m in mutables:
                m.set_forward_args(arch_param=arch_params[str(group_id)])

    def sample_choices(self):
        """Sampling by search groups.

        The sampling result of the first mutable of each group is the sampling
        result of this group.

        Returns:
            Dict[int, Any]: Random choices dict.
        """

        choices = dict()
        for group_id, mutables in self.search_groups.items():
            arch_parm = self.arch_params[str(group_id)]
            choice = mutables[0].sample_choice(arch_parm)
            choices[group_id] = choice
        return choices

    def set_choices(self, choices: Dict[int, Any]) -> None:
        """Set mutables' current choice according to choices sample by
        :func:`sample_choices`.

        Args:
            choices (Dict[int, Any]): Choices dict. The key is group_id in
                search groups, and the value is the sampling results
                corresponding to this group.
        """
        for group_id, mutables in self.search_groups.items():
            choice = choices[group_id]
            for m in mutables:
                m.current_choice = choice

    @property
    def mutable_class_type(self):
        """Differentiable mutable class type.

        Returns:
            Type[DiffMutableModule]: Class type of differentiable mutable.
        """
        return DiffMutableModule<|MERGE_RESOLUTION|>--- conflicted
+++ resolved
@@ -29,17 +29,18 @@
                  init_cfg: Optional[Dict] = None) -> None:
         super().__init__(custom_group=custom_group, init_cfg=init_cfg)
 
-<<<<<<< HEAD
+    def build_arch_param(self,
+                         num_choices: int,
+                         is_random: bool = True) -> nn.Parameter:
+        """Build learnable architecture parameters."""
+        if is_random:
+            return nn.Parameter(torch.randn(num_choices) * 1e-3)
+        else:
+            return nn.Parameter(torch.zeros(num_choices).normal_(1.0, 0.01))
+
     def prepare_from_supernet(self,
                               supernet: nn.Module,
                               is_random: bool = True) -> None:
-=======
-    def build_arch_param(self, num_choices) -> nn.Parameter:
-        """Build learnable architecture parameters."""
-        return nn.Parameter(torch.randn(num_choices) * 1e-3)
-
-    def prepare_from_supernet(self, supernet: nn.Module) -> None:
->>>>>>> 7dca9ba7
         """Inherit from ``BaseMutator``'s, generate `arch_params` in DARTS.
 
         Args:
@@ -64,11 +65,8 @@
         arch_params = nn.ParameterDict()
 
         for group_id, modules in self.search_groups.items():
-<<<<<<< HEAD
-            group_arch_param = modules[0].build_arch_param(is_random)
-=======
-            group_arch_param = self.build_arch_param(modules[0].num_choices)
->>>>>>> 7dca9ba7
+            group_arch_param = self.build_arch_param(
+                modules[0].num_choices, is_random=is_random)
             arch_params[str(group_id)] = group_arch_param
 
         return arch_params
