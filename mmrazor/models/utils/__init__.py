# Copyright (c) OpenMMLab. All rights reserved.
<<<<<<< HEAD
from .channel_shuffle import channel_shuffle
=======
from .make_divisible import make_divisible
>>>>>>> 7dca9ba7
from .misc import add_prefix
from .optim_wrapper import reinitialize_optim_wrapper_count_status

__all__ = [
<<<<<<< HEAD
    'add_prefix', 'channel_shuffle', 'reinitialize_optim_wrapper_count_status'
=======
    'add_prefix', 'reinitialize_optim_wrapper_count_status', 'make_divisible'
>>>>>>> 7dca9ba7
]<|MERGE_RESOLUTION|>--- conflicted
+++ resolved
@@ -1,16 +1,10 @@
 # Copyright (c) OpenMMLab. All rights reserved.
-<<<<<<< HEAD
 from .channel_shuffle import channel_shuffle
-=======
 from .make_divisible import make_divisible
->>>>>>> 7dca9ba7
 from .misc import add_prefix
 from .optim_wrapper import reinitialize_optim_wrapper_count_status
 
 __all__ = [
-<<<<<<< HEAD
-    'add_prefix', 'channel_shuffle', 'reinitialize_optim_wrapper_count_status'
-=======
-    'add_prefix', 'reinitialize_optim_wrapper_count_status', 'make_divisible'
->>>>>>> 7dca9ba7
+    'add_prefix', 'channel_shuffle', 'make_divisible',
+    'reinitialize_optim_wrapper_count_status'
 ]