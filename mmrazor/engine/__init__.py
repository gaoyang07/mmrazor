# Copyright (c) OpenMMLab. All rights reserved.
from .hooks import DumpSubnetHook, EstimateResourcesHook
from .optimizers import SeparateOptimWrapperConstructor
from .runner import (AutoSlimValLoop, DartsEpochBasedTrainLoop,
                     DartsIterBasedTrainLoop, EvolutionSearchLoop,
                     GreedySamplerTrainLoop, SelfDistillValLoop,
                     SingleTeacherDistillValLoop, SlimmableValLoop)

__all__ = [
    'SeparateOptimWrapperConstructor', 'DumpSubnetHook',
    'SingleTeacherDistillValLoop', 'DartsEpochBasedTrainLoop',
    'DartsIterBasedTrainLoop', 'SlimmableValLoop', 'EvolutionSearchLoop',
<<<<<<< HEAD
    'GreedySamplerTrainLoop', 'AutoSlimValLoop', 'EstimateResourcesHook'
=======
    'GreedySamplerTrainLoop', 'AutoSlimValLoop', 'SelfDistillValLoop'
>>>>>>> 72c11751
]<|MERGE_RESOLUTION|>--- conflicted
+++ resolved
@@ -10,9 +10,6 @@
     'SeparateOptimWrapperConstructor', 'DumpSubnetHook',
     'SingleTeacherDistillValLoop', 'DartsEpochBasedTrainLoop',
     'DartsIterBasedTrainLoop', 'SlimmableValLoop', 'EvolutionSearchLoop',
-<<<<<<< HEAD
-    'GreedySamplerTrainLoop', 'AutoSlimValLoop', 'EstimateResourcesHook'
-=======
-    'GreedySamplerTrainLoop', 'AutoSlimValLoop', 'SelfDistillValLoop'
->>>>>>> 72c11751
+    'GreedySamplerTrainLoop', 'AutoSlimValLoop', 'SelfDistillValLoop',
+    'EstimateResourcesHook'
 ]