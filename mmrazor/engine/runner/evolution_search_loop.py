# Copyright (c) OpenMMLab. All rights reserved.
import copy
import os
import os.path as osp
import random
import time
import warnings
from typing import Any, Dict, List, Optional, Tuple, Union

import numpy as np
import torch
from mmengine import fileio
from mmengine.dist import broadcast_object_list
from mmengine.evaluator import Evaluator
from mmengine.runner import EpochBasedTrainLoop
from mmengine.utils import is_list_of
from torch.utils.data import DataLoader

from mmrazor.registry import LOOPS, TASK_UTILS
from mmrazor.structures import Candidates, export_fix_subnet, load_fix_subnet
from mmrazor.utils import SupportRandomSubnet
from .utils import CalibrateBNMixin, check_subnet_resources, crossover


@LOOPS.register_module()
class EvolutionSearchLoop(EpochBasedTrainLoop, CalibrateBNMixin):
    """Loop for evolution searching.

    Args:
        runner (Runner): A reference of runner.
        dataloader (Dataloader or dict): A dataloader object or a dict to
            build a dataloader.
        evaluator (Evaluator or dict or list): Used for computing metrics.
        max_epochs (int): Total searching epochs. Defaults to 20.
        max_keep_ckpts (int): The maximum checkpoints of searcher to keep.
            Defaults to 3.
        resume_from (str, optional): Specify the path of saved .pkl file for
            resuming searching.
        num_candidates (int): The length of candidate pool. Defaults to 50.
        top_k (int): Specify top k candidates based on scores. Defaults to 10.
        num_mutation (int): The number of candidates got by mutation.
            Defaults to 25.
        num_crossover (int): The number of candidates got by crossover.
            Defaults to 25.
        mutate_prob (float): The probability of mutation. Defaults to 0.1.
        crossover_prob (float): The probability of crossover. Defaults to 0.5.
        calibrate_sample_num (int): The number of images to compute the true
            average of per-batch mean/variance instead of the running average.
            Defaults to -1.
        constraints_range (Dict[str, Any]): Constraints to be used for
            screening candidates. Defaults to dict(flops=(0, 330)).
        estimator_cfg (dict, Optional): Used for building a resource estimator.
            Defaults to None.
        predictor_cfg (dict, Optional): Used for building a metric predictor.
            Defaults to None.
        score_key (str): Specify one metric in evaluation results to score
            candidates. Defaults to 'accuracy_top-1'.
        init_candidates (str, optional): The candidates file path, which is
            used to init `self.candidates`. Its format is usually in .yaml
            format. Defaults to None.
    """

    def __init__(self,
                 runner,
                 dataloader: Union[DataLoader, Dict],
                 evaluator: Union[Evaluator, Dict, List],
                 max_epochs: int = 20,
                 max_keep_ckpts: int = 3,
                 resume_from: Optional[str] = None,
                 num_candidates: int = 50,
                 top_k: int = 10,
                 num_mutation: int = 25,
                 num_crossover: int = 25,
                 mutate_prob: float = 0.1,
                 crossover_prob: float = 0.5,
                 calibrate_sample_num: int = -1,
                 constraints_range: Dict[str, Any] = dict(flops=(0., 330.)),
                 estimator_cfg: Optional[Dict] = None,
                 predictor_cfg: Optional[Dict] = None,
                 score_key: str = 'accuracy/top1',
                 init_candidates: Optional[str] = None) -> None:
        super().__init__(runner, dataloader, max_epochs)
        if isinstance(evaluator, dict) or is_list_of(evaluator, dict):
            self.evaluator = runner.build_evaluator(evaluator)  # type: ignore
        else:
            self.evaluator = evaluator  # type: ignore
        if hasattr(self.dataloader.dataset, 'metainfo'):
            self.evaluator.dataset_meta = self.dataloader.dataset.metainfo
        else:
            warnings.warn(
                f'Dataset {self.dataloader.dataset.__class__.__name__} has no '
                'metainfo. ``dataset_meta`` in evaluator, metric and '
                'visualizer will be None.')

        self.num_candidates = num_candidates
        self.top_k = top_k
        self.constraints_range = constraints_range
        self.calibrate_sample_num = calibrate_sample_num
        self.score_key = score_key
        self.num_mutation = num_mutation
        self.num_crossover = num_crossover
        self.mutate_prob = mutate_prob
        self.crossover_prob = crossover_prob
        self.max_keep_ckpts = max_keep_ckpts
        self.resume_from = resume_from
<<<<<<< HEAD
        self.trade_off = dict(max_score_key=40)
=======
        self.fp16 = False
>>>>>>> b0b3fbdb

        if init_candidates is None:
            self.candidates = Candidates()
        else:
            self.candidates = fileio.load(init_candidates)
            assert isinstance(self.candidates, Candidates), 'please use the \
                correct init candidates file'

        self.top_k_candidates = Candidates()

        if self.runner.distributed:
            self.model = runner.model.module
        else:
            self.model = runner.model

        # initialize estimator
        estimator_cfg = dict() if estimator_cfg is None else estimator_cfg
        if 'type' not in estimator_cfg:
            estimator_cfg['type'] = 'mmrazor.ResourceEstimator'
        self.estimator = TASK_UTILS.build(estimator_cfg)

        # initialize predictor
        self.use_predictor = False
        self.predictor_cfg = predictor_cfg
        if self.predictor_cfg is not None:
            self.predictor_cfg['score_key'] = self.score_key
            self.predictor_cfg['search_groups'] = \
                self.model.mutator.search_groups
            self.predictor = TASK_UTILS.build(self.predictor_cfg)

    def run(self) -> None:
        """Launch searching."""
        self.runner.call_hook('before_train')

        if self.predictor_cfg is not None:
            self._init_predictor()

        if self.resume_from:
            self._resume()

        while self._epoch < self._max_epochs:
            self.run_epoch()
            self._save_searcher_ckpt()

        self._save_best_fix_subnet()

        self.runner.call_hook('after_train')

    def run_epoch(self) -> None:
        """Iterate one epoch.

        Steps:
            1. Sample some new candidates from the supernet. Then Append them
                to the candidates, Thus make its number equal to the specified
                number.
            2. Validate these candidates(step 1) and update their scores.
            3. Pick the top k candidates based on the scores(step 2), which
                will be used in mutation and crossover.
            4. Implement Mutation and crossover, generate better candidates.
        """
        self.sample_candidates()
        self.update_candidates_scores()

        scores_before = self.top_k_candidates.scores
        self.runner.logger.info(f'top k scores before update: '
                                f'{scores_before}')

        self.candidates.extend(self.top_k_candidates)
        self.candidates.sort_by(key_indicator='score', reverse=True)
        self.top_k_candidates = Candidates(self.candidates.data[:self.top_k])

        scores_after = self.top_k_candidates.scores
        self.runner.logger.info(f'top k scores after update: '
                                f'{scores_after}')

        mutation_candidates = self.gen_mutation_candidates()
        self.candidates_mutator_crossover = Candidates(mutation_candidates)
        crossover_candidates = self.gen_crossover_candidates()
        self.candidates_mutator_crossover.extend(crossover_candidates)

        assert len(self.candidates_mutator_crossover
                   ) <= self.num_candidates, 'Total of mutation and \
            crossover should be less than the number of candidates.'

        self.candidates = self.candidates_mutator_crossover
        self._epoch += 1

    def sample_candidates(self) -> None:
        """Update candidate pool contains specified number of candicates."""
        candidates_resources = []
        init_candidates = len(self.candidates)
        if self.runner.rank == 0:
            while len(self.candidates) < self.num_candidates:
                candidate = self.model.sample_subnet()
                is_pass, result = self._check_constraints(
                    random_subnet=candidate)
                if is_pass:
                    self.candidates.append(candidate)
                    candidates_resources.append(result)
            self.candidates = Candidates(self.candidates.data)
        else:
            self.candidates = Candidates([dict(a=0)] * self.num_candidates)

        if len(candidates_resources) > 0:
            self.candidates.update_resources(
                candidates_resources,
                start=len(self.candidates.data) - len(candidates_resources))
            assert init_candidates + len(
                candidates_resources) == self.num_candidates

        # broadcast candidates to val with multi-GPUs.
        broadcast_object_list(self.candidates.data)

    def update_candidates_scores(self) -> None:
        """Validate candicate one by one from the candicate pool, and update
        top-k candicates."""
        for i, candidate in enumerate(self.candidates.subnets):
            self.model.set_subnet(candidate)
            metrics = self._val_candidate(use_predictor=self.use_predictor)
            score = round(metrics[self.score_key], 2) \
                if len(metrics) != 0 else 0.
            self.candidates.set_resource(i, score, 'score')
            self.runner.logger.info(
                f'Epoch:[{self._epoch}/{self._max_epochs}] '
                f'Candidate:[{i + 1}/{self.num_candidates}] '
                f'Flops: {self.candidates.resources("flops")[i]} '
                f'Params: {self.candidates.resources("params")[i]} '
                f'Latency: {self.candidates.resources("latency")[i]} '
                f'Score: {self.candidates.scores[i]} ')

    def gen_mutation_candidates(self):
        """Generate specified number of mutation candicates."""
        mutation_resources = []
        mutation_candidates: List = []
        max_mutate_iters = self.num_mutation * 10
        mutate_iter = 0
        while len(mutation_candidates) < self.num_mutation:
            mutate_iter += 1
            if mutate_iter > max_mutate_iters:
                break

            mutation_candidate = self._mutation()

            is_pass, result = self._check_constraints(
                random_subnet=mutation_candidate)
            if is_pass:
                mutation_candidates.append(mutation_candidate)
                mutation_resources.append(result)

        mutation_candidates = Candidates(mutation_candidates)
        mutation_candidates.update_resources(mutation_resources)

        return mutation_candidates

    def gen_crossover_candidates(self):
        """Generate specofied number of crossover candicates."""
        crossover_resources = []
        crossover_candidates: List = []
        crossover_iter = 0
        max_crossover_iters = self.num_crossover * 10
        while len(crossover_candidates) < self.num_crossover:
            crossover_iter += 1
            if crossover_iter > max_crossover_iters:
                break

            crossover_candidate = self._crossover()

            is_pass, result = self._check_constraints(
                random_subnet=crossover_candidate)
            if is_pass:
                crossover_candidates.append(crossover_candidate)
                crossover_resources.append(result)

        crossover_candidates = Candidates(crossover_candidates)
        crossover_candidates.update_resources(crossover_resources)

        return crossover_candidates

    def _mutation(self) -> SupportRandomSubnet:
        """Mutate with the specified mutate_prob."""
        candidate1 = random.choice(self.top_k_candidates.subnets)
        candidate2 = self.model.sample_subnet()
        candidate = crossover(candidate1, candidate2, prob=self.mutate_prob)
        return candidate

    def _crossover(self) -> SupportRandomSubnet:
        """Crossover."""
        candidate1 = random.choice(self.top_k_candidates.subnets)
        candidate2 = random.choice(self.top_k_candidates.subnets)
        candidate = crossover(candidate1, candidate2, prob=self.crossover_prob)
        return candidate

    def _resume(self):
        """Resume searching."""
        if self.runner.rank == 0:
            searcher_resume = fileio.load(self.resume_from)
            for k in searcher_resume.keys():
                setattr(self, k, searcher_resume[k])
            epoch_start = int(searcher_resume['_epoch'])
            self._max_epochs = self._max_epochs - epoch_start
            self.runner.logger.info('#' * 100)
            self.runner.logger.info(f'Resume from epoch: {epoch_start}')
            self.runner.logger.info('#' * 100)

    def export_model(self, model, best_fix_subnet):
        """Export slimmed model according to best_fix_subnet."""
        copied_model = copy.deepcopy(model)
        load_fix_subnet(copied_model, best_fix_subnet)
        if next(copied_model.parameters()).is_cuda:
            copied_model.cuda()
        timestamp_subnet = time.strftime('%Y%m%d_%H%M', time.localtime())
        model_save_name = f'final_subnet_{timestamp_subnet}.pth'
        state_dict = copied_model.state_dict()
        new_state_dict = {}
        for k, v in state_dict.items():
            new_state_dict[k] = v
        torch.save({
            'state_dict': new_state_dict,
            'meta': {}
        }, osp.join(self.runner.work_dir, model_save_name))
        return model_save_name

    def _save_best_fix_subnet(self):
        """Save best subnet in searched top-k candidates."""
        if self.runner.rank == 0:
            best_random_subnet = self.top_k_candidates.subnets[0]
            self.model.set_subnet(best_random_subnet)

            best_fix_subnet = export_fix_subnet(self.model)
            best_fix_subnet = self.convert_fix_subnet(best_fix_subnet)
            model_to_save = self.export_model(self.model, best_fix_subnet)
            save_name = 'best_fix_subnet.yaml'
            fileio.dump(best_fix_subnet,
                        osp.join(self.runner.work_dir, save_name))
            self.runner.logger.info(
                f'Search finished and {save_name} '
                f'{model_to_save} saved in {self.runner.work_dir}.')

    def convert_fix_subnet(self, fix_subnet: Dict[str, Any]):
        """Convert the fixed subnet to avoid python typing error."""
        from mmrazor.utils.typing import DumpChosen

        converted_fix_subnet = dict()
        for k, v in fix_subnet.items():
            assert isinstance(v, DumpChosen)
            converted_fix_subnet[k] = dict(chosen=v.chosen)

        return converted_fix_subnet

    @torch.no_grad()
    def _val_candidate(self, use_predictor: bool = False) -> Dict:
        """Run validation.

        Args:
            use_predictor (bool): Whether to use predictor to get metrics.
                Defaults to False.
        """
        if use_predictor:
            assert self.predictor is not None
            metrics = self.predictor.predict(self.model)
        else:
            if self.calibrate_sample_num > 0:
                self.calibrate_bn_statistics(self.runner.train_dataloader,
                                             self.calibrate_sample_num)
            self.runner.model.eval()
            for data_batch in self.dataloader:
                outputs = self.runner.model.val_step(data_batch)
                self.evaluator.process(
                    data_samples=outputs, data_batch=data_batch)
            metrics = self.evaluator.evaluate(len(self.dataloader.dataset))
        return metrics

    def _save_searcher_ckpt(self) -> None:
        """Save searcher ckpt, which is different from common ckpt.

        It mainly contains the candicate pool, the top-k candicates with scores
        and the current epoch.
        """
        if self.runner.rank == 0:
            save_for_resume = dict()
            save_for_resume['_epoch'] = self._epoch
            for k in ['candidates', 'top_k_candidates']:
                save_for_resume[k] = getattr(self, k)
            fileio.dump(
                save_for_resume,
                osp.join(self.runner.work_dir,
                         f'search_epoch_{self._epoch}.pkl'))
            self.runner.logger.info(
                f'Epoch:[{self._epoch}/{self._max_epochs}], top1_score: '
                f'{self.top_k_candidates.scores[0]}')

            if self.max_keep_ckpts > 0:
                cur_ckpt = self._epoch + 1
                redundant_ckpts = range(1, cur_ckpt - self.max_keep_ckpts)
                for _step in redundant_ckpts:
                    ckpt_path = osp.join(self.runner.work_dir,
                                         f'search_epoch_{_step}.pkl')
                    if osp.isfile(ckpt_path):
                        os.remove(ckpt_path)

    def _check_constraints(
            self, random_subnet: SupportRandomSubnet) -> Tuple[bool, Dict]:
        """Check whether is beyond constraints.

        Returns:
            bool, result: The result of checking.
        """
        is_pass, results = check_subnet_resources(
            model=self.model,
            subnet=random_subnet,
            estimator=self.estimator,
            constraints_range=self.constraints_range)

        return is_pass, results

    def _init_predictor(self):
        """Initialize predictor, training is required."""
        if self.predictor.handler_ckpt:
            self.predictor.load_checkpoint()
            self.runner.logger.info(
                f'Loaded Checkpoints from {self.predictor.handler_ckpt}')
        else:
            self.runner.logger.info('No predictor checkpoints found. '
                                    'Start pre-training the predictor.')
            if isinstance(self.predictor.train_samples, str):
                self.runner.logger.info('Find specified samples in '
                                        f'{self.predictor.train_samples}')
                train_samples = fileio.load(self.predictor.train_samples)
                self.candidates = train_samples['subnets']
            else:
                self.runner.logger.info(
                    'Without specified samples. Start random sampling.')
                temp_num_candidates = self.num_candidates
                self.num_candidates = self.predictor.train_samples

                assert self.use_predictor is False, (
                    'Real evaluation is required when initializing predictor.')
                self.sample_candidates()
                self.update_candidates_scores()
                self.num_candidates = temp_num_candidates

            inputs = []
            for candidate in self.candidates.subnets:
                inputs.append(self.predictor.model2vector(candidate))
            inputs = np.array(inputs)
            labels = np.array(self.candidates.scores)
            self.predictor.fit(inputs, labels)
            if self.runner.rank == 0:
                predictor_dir = self.predictor.save_checkpoint(
                    osp.join(self.runner.work_dir, 'predictor'))
                self.runner.logger.info(
                    f'Predictor pre-trained, saved in {predictor_dir}.')
            self.use_predictor = True
            self.candidates = Candidates()<|MERGE_RESOLUTION|>--- conflicted
+++ resolved
@@ -103,11 +103,8 @@
         self.crossover_prob = crossover_prob
         self.max_keep_ckpts = max_keep_ckpts
         self.resume_from = resume_from
-<<<<<<< HEAD
         self.trade_off = dict(max_score_key=40)
-=======
         self.fp16 = False
->>>>>>> b0b3fbdb
 
         if init_candidates is None:
             self.candidates = Candidates()
